/******************************************************************************
Copyright (c) 2018, Alexander W. Winkler. All rights reserved.

Redistribution and use in source and binary forms, with or without
modification, are permitted provided that the following conditions are met:

* Redistributions of source code must retain the above copyright notice, this
  list of conditions and the following disclaimer.

* Redistributions in binary form must reproduce the above copyright notice,
  this list of conditions and the following disclaimer in the documentation
  and/or other materials provided with the distribution.

* Neither the name of the copyright holder nor the names of its
  contributors may be used to endorse or promote products derived from
  this software without specific prior written permission.

THIS SOFTWARE IS PROVIDED BY THE COPYRIGHT HOLDERS AND CONTRIBUTORS "AS IS"
AND ANY EXPRESS OR IMPLIED WARRANTIES, INCLUDING, BUT NOT LIMITED TO, THE
IMPLIED WARRANTIES OF MERCHANTABILITY AND FITNESS FOR A PARTICULAR PURPOSE ARE
DISCLAIMED. IN NO EVENT SHALL THE COPYRIGHT HOLDER OR CONTRIBUTORS BE LIABLE
FOR ANY DIRECT, INDIRECT, INCIDENTAL, SPECIAL, EXEMPLARY, OR CONSEQUENTIAL
DAMAGES (INCLUDING, BUT NOT LIMITED TO, PROCUREMENT OF SUBSTITUTE GOODS OR
SERVICES; LOSS OF USE, DATA, OR PROFITS; OR BUSINESS INTERRUPTION) HOWEVER
CAUSED AND ON ANY THEORY OF LIABILITY, WHETHER IN CONTRACT, STRICT LIABILITY,
OR TORT (INCLUDING NEGLIGENCE OR OTHERWISE) ARISING IN ANY WAY OUT OF THE USE
OF THIS SOFTWARE, EVEN IF ADVISED OF THE POSSIBILITY OF SUCH DAMAGE.
******************************************************************************/

#include <towr/nlp_formulation.h>

#include <towr/variables/variable_names.h>
#include <towr/variables/phase_durations.h>

#include <towr/constraints/base_motion_constraint.h>
#include <towr/constraints/dynamic_constraint.h>
#include <towr/constraints/force_constraint.h>
#include <towr/constraints/range_of_motion_constraint.h>
#include <towr/constraints/swing_constraint.h>
#include <towr/constraints/terrain_constraint.h>
#include <towr/constraints/total_duration_constraint.h>
#include <towr/constraints/spline_acc_constraint.h>

#include <towr/costs/node_cost.h>
#include <towr/variables/nodes_variables_all.h>

#include <iostream>

namespace towr {

NlpFormulation::NlpFormulation ()
{
  using namespace std;
  cout << "\n";
  cout << "************************************************************\n";
  cout << " TOWR - Trajectory Optimization for Walking Robots (v1.4)\n";
  cout << "                \u00a9 Alexander W. Winkler\n";
  cout << "           https://github.com/ethz-adrl/towr\n";
  cout << "************************************************************";
  cout << "\n\n";
}

NlpFormulation::VariablePtrVec
NlpFormulation::GetVariableSets (SplineHolder& spline_holder)
{
  VariablePtrVec vars;

  auto base_motion = MakeBaseVariables();
  vars.insert(vars.end(), base_motion.begin(), base_motion.end());

  auto ee_motion = MakeEndeffectorVariables();
  vars.insert(vars.end(), ee_motion.begin(), ee_motion.end());

  auto ee_force = MakeForceVariables();
  vars.insert(vars.end(), ee_force.begin(), ee_force.end());

  auto contact_schedule = MakeContactScheduleVariables();
  // can also just be fixed timings that aren't optimized over, but still added
  // to spline_holder.
  if (params_.IsOptimizeTimings()) {
    vars.insert(vars.end(), contact_schedule.begin(), contact_schedule.end());
  }

  // stores these readily constructed spline
  spline_holder = SplineHolder(base_motion.at(0), // linear
                               base_motion.at(1), // angular
                               params_.GetBasePolyDurations(),
                               ee_motion,
                               ee_force,
                               contact_schedule,
                               params_.IsOptimizeTimings());
  return vars;
}

std::vector<NodesVariables::Ptr>
NlpFormulation::MakeBaseVariables () const
{
  std::vector<NodesVariables::Ptr> vars;

  int n_nodes = params_.GetBasePolyDurations().size() + 1;

  auto spline_lin = std::make_shared<NodesVariablesAll>(n_nodes, k3D, id::base_lin_nodes);

  double x = final_base_.lin.p().x();
  double y = final_base_.lin.p().y();
  double z = terrain_->GetHeight(x,y) - model_.kinematic_model_->GetNominalStanceInBase().front().z();
  Vector3d final_pos(x, y, z);

  spline_lin->SetByLinearInterpolation(initial_base_.lin.p(), final_pos, params_.GetTotalTime());
  spline_lin->AddStartBound(kPos, {X,Y,Z}, initial_base_.lin.p());
  spline_lin->AddStartBound(kVel, {X,Y,Z}, initial_base_.lin.v());
  spline_lin->AddFinalBound(kPos, params_.bounds_final_lin_pos_,   final_base_.lin.p());
  spline_lin->AddFinalBound(kVel, params_.bounds_final_lin_vel_, final_base_.lin.v());
  vars.push_back(spline_lin);

  auto spline_ang = std::make_shared<NodesVariablesAll>(n_nodes, k3D, id::base_ang_nodes);
  spline_ang->SetByLinearInterpolation(initial_base_.ang.p(), final_base_.ang.p(), params_.GetTotalTime());
  spline_ang->AddStartBound(kPos, {X,Y,Z}, initial_base_.ang.p());
  spline_ang->AddStartBound(kVel, {X,Y,Z}, initial_base_.ang.v());
  spline_ang->AddFinalBound(kPos, params_.bounds_final_ang_pos_, final_base_.ang.p());
  spline_ang->AddFinalBound(kVel, params_.bounds_final_ang_vel_, final_base_.ang.v());
  vars.push_back(spline_ang);

  return vars;
}

std::vector<NodesVariablesPhaseBased::Ptr>
NlpFormulation::MakeEndeffectorVariables () const
{
  std::vector<NodesVariablesPhaseBased::Ptr> vars;

  // Endeffector Motions
  double T = params_.GetTotalTime();
  for (int ee=0; ee<params_.GetEECount(); ee++) {
    auto nodes = std::make_shared<NodesVariablesEEMotion>(
                                              params_.GetPhaseCount(ee),
                                              params_.ee_in_contact_at_start_.at(ee),
                                              id::EEMotionNodes(ee),
                                              params_.ee_polynomials_per_swing_phase_);

    // initialize towards final footholds
    double yaw = final_base_.ang.p().z();
    Eigen::Vector3d euler(0.0, 0.0, yaw);
    Eigen::Matrix3d w_R_b = EulerConverter::GetRotationMatrixBaseToWorld(euler);
    Vector3d final_ee_pos_W = final_base_.lin.p() + w_R_b*model_.kinematic_model_->GetNominalStanceInBase().at(ee);
    double x = final_ee_pos_W.x();
    double y = final_ee_pos_W.y();
    double z = terrain_->GetHeight(x,y);
    nodes->SetByLinearInterpolation(initial_ee_W_.at(ee), Vector3d(x,y,z), T);

    nodes->AddStartBound(kPos, {X,Y,Z}, initial_ee_W_.at(ee));
    vars.push_back(nodes);
  }

  return vars;
}

std::vector<NodesVariablesPhaseBased::Ptr>
NlpFormulation::MakeForceVariables () const
{
  std::vector<NodesVariablesPhaseBased::Ptr> vars;

  double T = params_.GetTotalTime();
  for (int ee=0; ee<params_.GetEECount(); ee++) {
    auto nodes = std::make_shared<NodesVariablesEEForce>(
                                              params_.GetPhaseCount(ee),
                                              params_.ee_in_contact_at_start_.at(ee),
                                              id::EEForceNodes(ee),
                                              params_.force_polynomials_per_stance_phase_);

    // initialize with mass of robot distributed equally on all legs
    double m = model_.dynamic_model_->m();
    double g = model_.dynamic_model_->g();

    Vector3d f_stance(0.0, 0.0, m*g/params_.GetEECount());
    nodes->SetByLinearInterpolation(f_stance, f_stance, T); // stay constant
    vars.push_back(nodes);
  }

  return vars;
}

std::vector<PhaseDurations::Ptr>
NlpFormulation::MakeContactScheduleVariables () const
{
  std::vector<PhaseDurations::Ptr> vars;

  for (int ee=0; ee<params_.GetEECount(); ee++) {
    auto var = std::make_shared<PhaseDurations>(ee,
                                                params_.ee_phase_durations_.at(ee),
                                                params_.ee_in_contact_at_start_.at(ee),
<<<<<<< HEAD
                                                params_.bound_phase_duration_.at(0),
                                                params_.bound_phase_duration_.at(1));
=======
                                                params_.GetPhaseDurationBounds().first,
                                                params_.GetPhaseDurationBounds().second);
>>>>>>> 4167611d
    vars.push_back(var);
  }

  return vars;
}

NlpFormulation::ContraintPtrVec
NlpFormulation::GetConstraints(const SplineHolder& spline_holder) const
{
  ContraintPtrVec constraints;
  for (auto name : params_.constraints_)
    for (auto c : GetConstraint(name, spline_holder))
      constraints.push_back(c);

  return constraints;
}

NlpFormulation::ContraintPtrVec
NlpFormulation::GetConstraint (Parameters::ConstraintName name,
                           const SplineHolder& s) const
{
  switch (name) {
    case Parameters::Dynamic:        return MakeDynamicConstraint(s);
    case Parameters::EndeffectorRom: return MakeRangeOfMotionBoxConstraint(s);
    case Parameters::BaseRom:        return MakeBaseRangeOfMotionConstraint(s);
    case Parameters::TotalTime:      return MakeTotalTimeConstraint();
    case Parameters::Terrain:        return MakeTerrainConstraint();
    case Parameters::Force:          return MakeForceConstraint();
    case Parameters::Swing:          return MakeSwingConstraint();
    case Parameters::BaseAcc:        return MakeBaseAccConstraint(s);
    default: throw std::runtime_error("constraint not defined!");
  }
}


NlpFormulation::ContraintPtrVec
NlpFormulation::MakeBaseRangeOfMotionConstraint (const SplineHolder& s) const
{
  return {std::make_shared<BaseMotionConstraint>(params_.GetTotalTime(),
                                                 params_.dt_constraint_base_motion_,
                                                 s)};
}

NlpFormulation::ContraintPtrVec
NlpFormulation::MakeDynamicConstraint(const SplineHolder& s) const
{
  auto constraint = std::make_shared<DynamicConstraint>(model_.dynamic_model_,
                                                        params_.GetTotalTime(),
                                                        params_.dt_constraint_dynamic_,
                                                        s);
  return {constraint};
}

NlpFormulation::ContraintPtrVec
NlpFormulation::MakeRangeOfMotionBoxConstraint (const SplineHolder& s) const
{
  ContraintPtrVec c;

  for (int ee=0; ee<params_.GetEECount(); ee++) {
    auto rom = std::make_shared<RangeOfMotionConstraint>(model_.kinematic_model_,
                                                         params_.GetTotalTime(),
                                                         params_.dt_constraint_range_of_motion_,
                                                         ee,
                                                         s);
    c.push_back(rom);
  }

  return c;
}

NlpFormulation::ContraintPtrVec
NlpFormulation::MakeTotalTimeConstraint () const
{
  ContraintPtrVec c;
  double T = params_.GetTotalTime();

  for (int ee=0; ee<params_.GetEECount(); ee++) {
    auto duration_constraint = std::make_shared<TotalDurationConstraint>(T, ee);
    c.push_back(duration_constraint);
  }

  return c;
}

NlpFormulation::ContraintPtrVec
NlpFormulation::MakeTerrainConstraint () const
{
  ContraintPtrVec constraints;

  for (int ee=0; ee<params_.GetEECount(); ee++) {
    auto c = std::make_shared<TerrainConstraint>(terrain_, id::EEMotionNodes(ee));
    constraints.push_back(c);
  }

  return constraints;
}

NlpFormulation::ContraintPtrVec
NlpFormulation::MakeForceConstraint () const
{
  ContraintPtrVec constraints;

  for (int ee=0; ee<params_.GetEECount(); ee++) {
    auto c = std::make_shared<ForceConstraint>(terrain_,
                                               params_.force_limit_in_normal_direction_,
                                               ee);
    constraints.push_back(c);
  }

  return constraints;
}

NlpFormulation::ContraintPtrVec
NlpFormulation::MakeSwingConstraint () const
{
  ContraintPtrVec constraints;

  for (int ee=0; ee<params_.GetEECount(); ee++) {
    auto swing = std::make_shared<SwingConstraint>(id::EEMotionNodes(ee));
    constraints.push_back(swing);
  }

  return constraints;
}

NlpFormulation::ContraintPtrVec
NlpFormulation::MakeBaseAccConstraint (const SplineHolder& s) const
{
  ContraintPtrVec constraints;

  constraints.push_back(std::make_shared<SplineAccConstraint>
                        (s.base_linear_, id::base_lin_nodes));

  constraints.push_back(std::make_shared<SplineAccConstraint>
                        (s.base_angular_, id::base_ang_nodes));

  return constraints;
}

NlpFormulation::ContraintPtrVec
NlpFormulation::GetCosts() const
{
  ContraintPtrVec costs;
  for (const auto& pair : params_.costs_)
    for (auto c : GetCost(pair.first, pair.second))
      costs.push_back(c);

  return costs;
}

NlpFormulation::CostPtrVec
NlpFormulation::GetCost(const Parameters::CostName& name, double weight) const
{
  switch (name) {
    case Parameters::ForcesCostID:   return MakeForcesCost(weight);
    case Parameters::EEMotionCostID: return MakeEEMotionCost(weight);
    default: throw std::runtime_error("cost not defined!");
  }
}

NlpFormulation::CostPtrVec
NlpFormulation::MakeForcesCost(double weight) const
{
  CostPtrVec cost;

  for (int ee=0; ee<params_.GetEECount(); ee++)
    cost.push_back(std::make_shared<NodeCost>(id::EEForceNodes(ee), kPos, Z, weight));

  return cost;
}

NlpFormulation::CostPtrVec
NlpFormulation::MakeEEMotionCost(double weight) const
{
  CostPtrVec cost;

  for (int ee=0; ee<params_.GetEECount(); ee++) {
    cost.push_back(std::make_shared<NodeCost>(id::EEMotionNodes(ee), kVel, X, weight));
    cost.push_back(std::make_shared<NodeCost>(id::EEMotionNodes(ee), kVel, Y, weight));
  }

  return cost;
}

} /* namespace towr */<|MERGE_RESOLUTION|>--- conflicted
+++ resolved
@@ -189,13 +189,8 @@
     auto var = std::make_shared<PhaseDurations>(ee,
                                                 params_.ee_phase_durations_.at(ee),
                                                 params_.ee_in_contact_at_start_.at(ee),
-<<<<<<< HEAD
-                                                params_.bound_phase_duration_.at(0),
-                                                params_.bound_phase_duration_.at(1));
-=======
-                                                params_.GetPhaseDurationBounds().first,
-                                                params_.GetPhaseDurationBounds().second);
->>>>>>> 4167611d
+                                                params_.bound_phase_duration_.first,
+                                                params_.bound_phase_duration_.second);
     vars.push_back(var);
   }
 
